"""Service layer to orchestrate repository-wide LLM integrations."""
from __future__ import annotations

import json
import logging
import os
import threading
import time
from collections import deque
from dataclasses import dataclass
from typing import Any, Mapping, MutableMapping, Optional, Sequence

from itertools import islice

from .llm_client import LLMCallError, LLMResult, OllamaLLMClient, OllamaModelConfig
from .llm_specs import LLMIntegrationSpec, get_spec


LOG = logging.getLogger(__name__)


def _summarize_for_log(data: Any, *, limit: int = 400) -> str:
    if isinstance(data, str):
        serialized = data
    else:
        try:
            serialized = json.dumps(data, ensure_ascii=False, default=str)
        except Exception:
            serialized = repr(data)
    serialized = serialized.replace("\n", " ")
    if len(serialized) > limit:
        return serialized[:limit] + "…"
    return serialized


def _env_flag(name: str, *, default: bool = False) -> bool:
    value = os.getenv(name)
    if value is None:
        return default
    normalized = value.strip().lower()
    if normalized in {"", "0", "false", "no", "off"}:
        return False
    if normalized in {"1", "true", "yes", "on"}:
        return True
    return default




def _llm_env_enabled() -> bool:
    """Resolve the current LLM availability from the environment."""

    return _env_flag("AGI_ENABLE_LLM") and not _env_flag("AGI_DISABLE_LLM")


_DEFAULT_ENABLED = _llm_env_enabled()


class LLMIntegrationError(RuntimeError):
    """Raised when the structured LLM integration fails."""


class LLMUnavailableError(LLMIntegrationError):
    """Raised when LLM integration is disabled or unavailable."""


@dataclass
class LLMInvocation:
    """Encapsulate the result of one integration call."""

    spec: LLMIntegrationSpec
    result: LLMResult


@dataclass(frozen=True)
class LLMCallRecord:
    """Trace the outcome of an integration attempt for diagnostics."""

    spec_key: str
    status: str
    timestamp: float
    message: Optional[str] = None


_ACTIVITY_LOG: deque[LLMCallRecord] = deque(maxlen=200)


def _record_activity(spec_key: str, status: str, message: Optional[str] = None) -> None:
    try:
        record = LLMCallRecord(
            spec_key=spec_key,
            status=status,
            timestamp=time.time(),
            message=message.strip() if isinstance(message, str) else message,
<<<<<<< HEAD
=======
        )
        _ACTIVITY_LOG.appendleft(record)
        LOG.debug(
            "LLM activity recorded", extra={"spec": spec_key, "status": status, "message": message}
>>>>>>> 89140487
        )
        _ACTIVITY_LOG.appendleft(record)
    except Exception:  # pragma: no cover - defensive guard for diagnostics
        pass


def get_recent_llm_activity(limit: int = 20) -> Sequence[LLMCallRecord]:
    """Return the most recent integration attempts for observability."""

    if limit is None or limit <= 0:
        limit = len(_ACTIVITY_LOG)
    return tuple(islice(_ACTIVITY_LOG, 0, limit))


class LLMIntegrationManager:
    """Coordinates prompt construction and model selection for integrations."""

    def __init__(
        self,
        *,
        client: Optional[OllamaLLMClient] = None,
        model_configs: Optional[Mapping[str, OllamaModelConfig]] = None,
        enabled: Optional[bool] = None,
    ) -> None:
        self._client = client or OllamaLLMClient()
        self._enabled = _llm_env_enabled() if enabled is None else bool(enabled)
        self._model_configs: MutableMapping[str, OllamaModelConfig] = dict(model_configs or {})
        self._lock = threading.Lock()

    @property
    def enabled(self) -> bool:
        return self._enabled

    def set_enabled(self, value: bool) -> None:
        previous = self._enabled
        self._enabled = bool(value)
        LOG.info(
            "LLM manager availability changed", extra={"previous": previous, "current": self._enabled}
        )

    def call_json(
        self,
        spec_key: str,
        *,
        input_payload: Any | None = None,
        extra_instructions: Optional[Sequence[str]] = None,
        max_retries: int = 1,
    ) -> LLMInvocation:
        if not self._enabled:
            raise LLMUnavailableError("LLM integration is disabled")

        LOG.debug(
            "LLM JSON call", extra={"spec": spec_key, "payload": _summarize_for_log(input_payload)}
        )
        spec = get_spec(spec_key)
        instructions: list[str] = list(spec.extra_instructions)
        if extra_instructions:
            instructions.extend(instr.strip() for instr in extra_instructions if instr and instr.strip())
        instructions.append("Si tu n'es pas certain, explique l'incertitude dans le champ 'notes'.")

        start = time.perf_counter()
        try:
            result = self._client.generate_json(
                self._resolve_model(spec.preferred_model),
                spec.prompt_goal,
                input_data=input_payload,
                extra_instructions=instructions,
                example_output=spec.example_output,
                max_retries=max_retries,
            )
        except LLMCallError as exc:  # pragma: no cover - delegated to integration error
            LOG.error(
                "LLM call error", extra={"spec": spec_key, "error": str(exc)}, exc_info=True
            )
            raise LLMIntegrationError(f"LLM call failed for spec '{spec_key}': {exc}") from exc

        latency = time.perf_counter() - start
        thread = threading.current_thread()
        thread_ident = getattr(thread, "ident", None)
        latency_fmt = f"{latency:.2f}"
        LOG.info(
            "LLM spec '%s' terminée avec succès en %ss (appel %ss) – thread %s#%s",
            spec_key,
            latency_fmt,
            latency_fmt,
            thread.name,
            thread_ident if thread_ident is not None else "?",
            extra={
                "spec": spec_key,
                "latency_s": latency,
                "thread_name": thread.name,
                "thread_ident": thread_ident,
            },
        )
        return LLMInvocation(spec=spec, result=result)

    def call_dict(
        self,
        spec_key: str,
        *,
        input_payload: Any | None = None,
        extra_instructions: Optional[Sequence[str]] = None,
        max_retries: int = 1,
    ) -> Mapping[str, Any]:
        invocation = self.call_json(
            spec_key,
            input_payload=input_payload,
            extra_instructions=extra_instructions,
            max_retries=max_retries,
        )
        parsed = invocation.result.parsed
        if not isinstance(parsed, Mapping):
            raise LLMIntegrationError(
                f"Spec '{spec_key}' returned a non-mapping payload: {type(parsed).__name__}"
            )
        LOG.debug(
            "LLM response parsed", extra={"spec": spec_key, "response": _summarize_for_log(parsed)}
        )
        return parsed

    def _resolve_model(self, model_name: str) -> OllamaModelConfig:
        with self._lock:
            if model_name not in self._model_configs:
                self._model_configs[model_name] = OllamaModelConfig(name=model_name)
            return self._model_configs[model_name]


_default_manager: Optional[LLMIntegrationManager] = None
_default_lock = threading.Lock()


def get_llm_manager() -> LLMIntegrationManager:
    global _default_manager
    with _default_lock:
        if _default_manager is None:
            LOG.debug("Instantiating default LLM manager")
            _default_manager = LLMIntegrationManager()
        return _default_manager


def set_llm_manager(manager: Optional[LLMIntegrationManager]) -> None:
    global _default_manager
    with _default_lock:
        _default_manager = manager
        LOG.info(
            "Default LLM manager updated",
            extra={"manager": manager.__class__.__name__ if manager else None},
        )


def is_llm_enabled() -> bool:
    manager = _default_manager
    if manager is not None:
        return manager.enabled
    return _llm_env_enabled()


def try_call_llm_dict(
    spec_key: str,
    *,
    input_payload: Any | None = None,
    extra_instructions: Optional[Sequence[str]] = None,
    logger: Optional[Any] = None,
    max_retries: int = 1,
) -> Optional[Mapping[str, Any]]:
    """Attempt to call the shared LLM and return a mapping payload.

    The helper centralises the common guard/exception handling logic used by the
    individual modules so they can focus on crafting the structured payload
    without duplicating availability checks.  When the LLM is disabled or the
    integration fails, ``None`` is returned to signal the caller to fall back to
    heuristics.
    """

    if not is_llm_enabled():
        LOG.debug("LLM integration disabled", extra={"spec": spec_key})
        _record_activity(spec_key, "disabled", "LLM integration désactivée")
        return None

    try:
        manager = get_llm_manager()
        LOG.debug(
            "Calling LLM via helper",
            extra={"spec": spec_key, "payload": _summarize_for_log(input_payload)},
        )
        payload = manager.call_dict(
            spec_key,
            input_payload=input_payload,
            extra_instructions=extra_instructions,
            max_retries=max_retries,
        )
        _record_activity(spec_key, "success", None)
        LOG.debug(
            "LLM helper success", extra={"spec": spec_key, "response": _summarize_for_log(payload)}
        )
        return payload
    except (LLMUnavailableError, LLMIntegrationError) as exc:
        _record_activity(spec_key, "error", str(exc))
        LOG.warning(
            "LLM helper reported integration error",
            extra={"spec": spec_key, "error": str(exc)},
            exc_info=True,
        )
        if logger is not None:
            try:
                logger.debug(
                    "LLM integration '%s' unavailable: %s", spec_key, exc, exc_info=True
                )
            except Exception:  # pragma: no cover - defensive logging guard
                pass
        return None
    except Exception as exc:  # pragma: no cover - unexpected failure safety net
        _record_activity(spec_key, "error", str(exc))
        LOG.error(
            "Unexpected LLM helper failure",
            extra={"spec": spec_key, "error": str(exc)},
            exc_info=True,
        )
        if logger is not None:
            try:
                logger.warning(
                    "Unexpected error while calling LLM integration '%s': %s",
                    spec_key,
                    exc,
                    exc_info=True,
                )
            except Exception:
                pass
        return None


__all__ = [
    "LLMIntegrationError",
    "LLMIntegrationManager",
    "LLMInvocation",
    "LLMCallRecord",
    "LLMUnavailableError",
    "get_llm_manager",
    "get_recent_llm_activity",
    "is_llm_enabled",
    "set_llm_manager",
    "try_call_llm_dict",
]<|MERGE_RESOLUTION|>--- conflicted
+++ resolved
@@ -92,13 +92,6 @@
             status=status,
             timestamp=time.time(),
             message=message.strip() if isinstance(message, str) else message,
-<<<<<<< HEAD
-=======
-        )
-        _ACTIVITY_LOG.appendleft(record)
-        LOG.debug(
-            "LLM activity recorded", extra={"spec": spec_key, "status": status, "message": message}
->>>>>>> 89140487
         )
         _ACTIVITY_LOG.appendleft(record)
     except Exception:  # pragma: no cover - defensive guard for diagnostics
